--- conflicted
+++ resolved
@@ -1106,11 +1106,7 @@
 
         if y is not None:
             X, y = check_X_y(X, y, accept_sparse=['csr', 'csc'], allow_nd=True,
-<<<<<<< HEAD
-                             multi_output=multi_output)
-=======
                              multi_output=True)
->>>>>>> a1e6598c
             check_classification_targets(y)
 
             if len(y.shape) == 2 and y.shape[1] > 1:
