--- conflicted
+++ resolved
@@ -438,15 +438,9 @@
         # support stacking ensemble estimators
         # TODO support nested pipeline/stacking estimators
         elif clf_name in ['StackingCVClassifier', 'StackingClassifier']:
-<<<<<<< HEAD
-            main_estimator = clf.meta_classifier
-        elif clf_name in ['StackingCVRegressor', 'StackingRegressor']:
-            main_estimator = clf.meta_regressor
-=======
             main_estimator = clf.meta_clf_
         elif clf_name in ['StackingCVRegressor', 'StackingRegressor']:
             main_estimator = clf.meta_regr_
->>>>>>> 32acd503
         else:
             main_estimator = clf
 
