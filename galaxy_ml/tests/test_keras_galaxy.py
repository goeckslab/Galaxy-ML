import glob
import h5py
import json
<<<<<<< HEAD
=======
import keras
import matplotlib.pyplot as plt
>>>>>>> a8561b4e
import numpy as np
import os
import pandas as pd
import tempfile
import tensorflow as tf
import warnings

from tensorflow import keras
from tensorflow.keras.datasets import mnist
from tensorflow.keras.models import Sequential, Model
from tensorflow.keras import layers
from tensorflow.keras.layers import (
    Dense, Activation, Conv1D, Conv2D, Flatten,
    MaxPool1D, MaxPooling2D, Dropout, Reshape)
from tensorflow.keras.utils import to_categorical
from sklearn.base import clone
from sklearn.metrics import confusion_matrix
from sklearn.metrics import SCORERS
from sklearn.model_selection import GridSearchCV
from sklearn.model_selection import StratifiedKFold, KFold
from sklearn.model_selection import StratifiedShuffleSplit
from sklearn.model_selection import ShuffleSplit
from sklearn.model_selection import _search

from galaxy_ml.keras_galaxy_models import (
    _get_params_from_dict, _param_to_dict, _update_dict,
    check_params, load_model, KerasLayers, MetricCallback,
    KerasGClassifier, KerasGRegressor,
    KerasGBatchClassifier, _predict_generator)
from galaxy_ml.preprocessors import FastaDNABatchGenerator
from galaxy_ml.preprocessors import FastaProteinBatchGenerator
from galaxy_ml.preprocessors import GenomicIntervalBatchGenerator
from galaxy_ml.model_validations import _fit_and_score

from nose.tools import nottest


warnings.simplefilter('ignore')

np.random.seed(1)
tf.random.set_seed(8888)

# test API model
model = Sequential()
model.add(Dense(64))
model.add(Activation('tanh'))
model.add(Activation('tanh'))
model.add(Dense(32))

# toy dataset
df = pd.read_csv('./tools/test-data/pima-indians-diabetes.csv', sep=',')
X = df.iloc[:, 0:8].values.astype(float)
y = df.iloc[:, 8].values

# gridsearch model
train_model = Sequential()
train_model.add(Dense(12, input_dim=8, activation='relu'))
train_model.add(Dense(1, activation='sigmoid'))

# ResNet model
inputs = keras.Input(shape=(32, 32, 3), name='img')
x = layers.Conv2D(32, 3, activation='relu')(inputs)
x = layers.Conv2D(64, 3, activation='relu')(x)
block_1_output = layers.MaxPooling2D(3)(x)

x = layers.Conv2D(64, 3, activation='relu', padding='same')(block_1_output)
x = layers.Conv2D(64, 3, activation='relu', padding='same')(x)
block_2_output = layers.add([x, block_1_output])

x = layers.Conv2D(64, 3, activation='relu', padding='same')(block_2_output)
x = layers.Conv2D(64, 3, activation='relu', padding='same')(x)
block_3_output = layers.add([x, block_2_output])

x = layers.Conv2D(64, 3, activation='relu')(block_3_output)
x = layers.GlobalAveragePooling2D()(x)
x = layers.Dense(256, activation='relu')(x)
x = layers.Dropout(0.5)(x)
outputs = layers.Dense(10, activation='softmax')(x)

resnet_model = keras.Model(inputs, outputs, name='toy_resnet')


d = {
    'name': 'sequential',
    'layers': [
        {
            'class_name': 'Dense',
            'config': {
                'name': 'dense',
                'trainable': True,
                'dtype': 'float32',
                'units': 64,
                'activation': 'linear',
                'use_bias': True,
                'kernel_initializer': {
                    'class_name': 'GlorotUniform',
                    'config': {
                        'seed': None}
                    },
                'bias_initializer': {
                    'class_name': 'Zeros',
                    'config': {}
                },
                'kernel_regularizer': None,
                'bias_regularizer': None,
                'activity_regularizer': None,
                'kernel_constraint': None,
                'bias_constraint': None
            }
        },
        {
            'class_name': 'Activation',
            'config': {
                'name': 'activation',
                'trainable': True,
                'dtype': 'float32',
                'activation': 'tanh'
            }
        },
        {
            'class_name': 'Activation',
            'config': {
                'name': 'activation_1',
                'trainable': True,
                'dtype': 'float32',
                'activation': 'tanh'
            }
        },
        {
            'class_name': 'Dense',
            'config': {
                'name': 'dense_1',
                'trainable': True,
                'dtype': 'float32',
                'units': 32,
                'activation': 'linear',
                'use_bias': True,
                'kernel_initializer': {
                    'class_name': 'GlorotUniform',
                    'config': {
                        'seed': None}
                    },
                'bias_initializer': {
                    'class_name': 'Zeros',
                    'config': {}
                },
                'kernel_regularizer': None,
                'bias_regularizer': None,
                'activity_regularizer': None,
                'kernel_constraint': None,
                'bias_constraint': None
            }
        }
    ]
}


def teardown():
    files = glob.glob('./tests/*.hdf5', recursive=False)
    for fl in files:
        os.remove(fl)
    log_file = glob.glob('./tests/log.cvs', recursive=False)
    for fl in log_file:
        os.remove(fl)


def test_get_params_from_dict():
    got = list(_get_params_from_dict(d['layers'][0], 'layers_0_Dense').keys())
    expect = [
        'layers_0_Dense__class_name',
        'layers_0_Dense__config',
        'layers_0_Dense__config__name',
        'layers_0_Dense__config__trainable',
        'layers_0_Dense__config__dtype',
        'layers_0_Dense__config__units',
        'layers_0_Dense__config__activation',
        'layers_0_Dense__config__use_bias',
        'layers_0_Dense__config__kernel_initializer',
        'layers_0_Dense__config__kernel_initializer__class_name',
        'layers_0_Dense__config__kernel_initializer__config',
        'layers_0_Dense__config__kernel_initializer__config__seed',
        'layers_0_Dense__config__bias_initializer',
        'layers_0_Dense__config__bias_initializer__class_name',
        'layers_0_Dense__config__bias_initializer__config',
        'layers_0_Dense__config__kernel_regularizer',
        'layers_0_Dense__config__bias_regularizer',
        'layers_0_Dense__config__activity_regularizer',
        'layers_0_Dense__config__kernel_constraint',
        'layers_0_Dense__config__bias_constraint'
    ]
    assert got == expect, got


def test_param_to_dict():
    param = {
        'layers_0_Dense__config__kernel_initializer__config__seed': None
    }
    key = list(param.keys())[0]
    got = _param_to_dict(key, param[key])

    expect = {'layers_0_Dense': {
                'config': {
                    'kernel_initializer': {
                        'config': {
                            'seed': None}}}}}
    assert got == expect, got


def test_update_dict():
    config = model.get_config()
    layers = config['layers']
    d = layers[0]
    u = {'config': {
            'kernel_initializer': {
                'config': {
                    'seed': 42}}}}
    got = _update_dict(d, u)

    expect = {
        'class_name': 'Dense',
        'config': {
            'name': 'dense',
            'trainable': True,
            'dtype': 'float32',
            'units': 64,
            'activation': 'linear',
            'use_bias': True,
            'kernel_initializer': {
                'class_name': 'GlorotUniform',
                'config': {
                    'seed': 42
                }
            },
            'bias_initializer': {
                'class_name': 'Zeros',
                'config': {}
            },
            'kernel_regularizer': None,
            'bias_regularizer': None,
            'activity_regularizer': None,
            'kernel_constraint': None,
            'bias_constraint': None}}
    assert got == expect, got


def test_get_params_keras_layers():
    config = model.get_config()
    layers = KerasLayers(name=config['name'], layers=config['layers'])
    got = list(layers.get_params().keys())
    expect = [
        'layers',
        'name',
        'layers_0_Dense',
        'layers_1_Activation',
        'layers_2_Activation',
        'layers_3_Dense',
        'layers_0_Dense__class_name',
        'layers_0_Dense__config',
        'layers_0_Dense__config__name',
        'layers_0_Dense__config__trainable',
        'layers_0_Dense__config__dtype',
        'layers_0_Dense__config__units',
        'layers_0_Dense__config__activation',
        'layers_0_Dense__config__use_bias',
        'layers_0_Dense__config__kernel_initializer',
        'layers_0_Dense__config__kernel_initializer__class_name',
        'layers_0_Dense__config__kernel_initializer__config',
        'layers_0_Dense__config__kernel_initializer__config__seed',
        'layers_0_Dense__config__bias_initializer',
        'layers_0_Dense__config__bias_initializer__class_name',
        'layers_0_Dense__config__bias_initializer__config',
        'layers_0_Dense__config__kernel_regularizer',
        'layers_0_Dense__config__bias_regularizer',
        'layers_0_Dense__config__activity_regularizer',
        'layers_0_Dense__config__kernel_constraint',
        'layers_0_Dense__config__bias_constraint',
        'layers_1_Activation__class_name',
        'layers_1_Activation__config',
        'layers_1_Activation__config__name',
        'layers_1_Activation__config__trainable',
        'layers_1_Activation__config__dtype',
        'layers_1_Activation__config__activation',
        'layers_2_Activation__class_name',
        'layers_2_Activation__config',
        'layers_2_Activation__config__name',
        'layers_2_Activation__config__trainable',
        'layers_2_Activation__config__dtype',
        'layers_2_Activation__config__activation',
        'layers_3_Dense__class_name',
        'layers_3_Dense__config',
        'layers_3_Dense__config__name',
        'layers_3_Dense__config__trainable',
        'layers_3_Dense__config__dtype',
        'layers_3_Dense__config__units',
        'layers_3_Dense__config__activation',
        'layers_3_Dense__config__use_bias',
        'layers_3_Dense__config__kernel_initializer',
        'layers_3_Dense__config__kernel_initializer__class_name',
        'layers_3_Dense__config__kernel_initializer__config',
        'layers_3_Dense__config__kernel_initializer__config__seed',
        'layers_3_Dense__config__bias_initializer',
        'layers_3_Dense__config__bias_initializer__class_name',
        'layers_3_Dense__config__bias_initializer__config',
        'layers_3_Dense__config__kernel_regularizer',
        'layers_3_Dense__config__bias_regularizer',
        'layers_3_Dense__config__activity_regularizer',
        'layers_3_Dense__config__kernel_constraint',
        'layers_3_Dense__config__bias_constraint'
    ]

    assert got == expect, got


def test_set_params_keras_layers():
    config = model.get_config()
    layers = KerasLayers(name=config['name'], layers=config['layers'])
    params = {
        'layers_2_Activation': None,
        'layers_0_Dense__config__units': 96,
        'layers_3_Dense__config__kernel_initializer__config__seed': 42
    }
    layers.set_params(**params)
    new_layers = layers.layers

    got1 = len(new_layers)
    got2 = new_layers[0]['config']['units']
    got3 = new_layers[2]['config']['kernel_initializer']['config']['seed']

    assert got1 == 3, got1
    assert got2 == 96, got2
    assert got3 == 42, got3


def test_clone_keras_layers():
    config = model.get_config()
    layers = KerasLayers(name=config['name'], layers=config['layers'])
    layers_clone = clone(layers)

    new_params = {
        'layers_2_Activation': None,
    }

    layers_clone.set_params(**new_params)

    got1 = len(layers.layers)
    got2 = len(layers_clone.layers)

    assert got1 == 4, got1
    assert got2 == 3, got2


def test_get_params_base_keras_model():
    config = model.get_config()
    classifier = KerasGClassifier(config)

    params = classifier.get_params()
    got = {}
    for key, value in params.items():
        if not key.startswith('layers') and not key.startswith('config'):
            got[key] = value

    expect = {
        'amsgrad': None, 'batch_size': 32, 'beta': None,
        'beta_1': None, 'beta_2': None, 'callbacks': None,
        'centered': None, 'epochs': 1, 'epsilon': None,
        'initial_accumulator_value': None,
        'l1_regularization_strength': None,
        'l2_regularization_strength': None,
        'l2_shrinkage_regularization_strength': None,
        'learning_rate': None, 'learning_rate_power': None,
        'loss': None, 'loss_weights': None, 'metrics': [],
        'model_type': 'sequential', 'momentum': None,
        'nesterov': None, 'optimizer': 'rmsprop', 'rho': None,
        'run_eagerly': None, 'seed': None,
        'steps_per_epoch': None, 'steps_per_execution': None,
        'validation_split': 0.1, 'validation_steps': None,
        'verbose': 1
    }

    assert got == expect, got


def test_set_params_base_keras_model():
    config = model.get_config()
    classifier = KerasGClassifier(config)

    params = {
        'layers_3_Dense__config__kernel_initializer__config__seed': 42,
        'layers_2_Activation': None,
        'learning_rate': 0.05,
    }

    classifier.set_params(**params)

    got1 = len(classifier.config['layers'])
    got2 = classifier.learning_rate
    got3 = (classifier.config['layers'][2]['config']
            ['kernel_initializer']['config']['seed'])

    assert got1 == 3, got1
    assert got2 == 0.05, got2
    assert got3 == 42, got3


def test_get_params_keras_g_classifier():
    config = train_model.get_config()
    classifier = KerasGClassifier(config, optimizer='adam',
                                  metrics=['accuracy'])

    got = list(classifier.get_params().keys())
    got = [x for x in got if not x.startswith('layers') or x.endswith('seed')]

    expect = [
        'amsgrad', 'batch_size', 'beta', 'beta_1', 'beta_2',
        'callbacks', 'centered', 'config', 'epochs', 'epsilon',
        'initial_accumulator_value', 'l1_regularization_strength',
        'l2_regularization_strength',
        'l2_shrinkage_regularization_strength', 'learning_rate',
        'learning_rate_power', 'loss', 'loss_weights', 'metrics',
        'model_type', 'momentum', 'nesterov', 'optimizer', 'rho',
        'run_eagerly', 'seed', 'steps_per_epoch',
        'steps_per_execution', 'validation_split',
        'validation_steps', 'verbose',
        'layers_1_Dense__config__kernel_initializer__config__seed',
        'layers_2_Dense__config__kernel_initializer__config__seed']

    assert got == expect, got


def test_gridsearchcv_keras_g_classifier():

    config = train_model.get_config()
    classifier = KerasGClassifier(config, optimizer='adam',
                                  loss='binary_crossentropy',
                                  batch_size=32, metrics=[],
                                  seed=42, verbose=0)

    param_grid = dict(
        epochs=[60],
        batch_size=[20],
        learning_rate=[0.003],
        layers_1_Dense__config__kernel_initializer__config__seed=[999],
        layers_2_Dense__config__kernel_initializer__config__seed=[999]
    )
    cv = StratifiedKFold(n_splits=5)

    grid = GridSearchCV(classifier, param_grid, cv=cv,
                        scoring='accuracy', refit=True,
                        error_score='raise')
    grid_result = grid.fit(X, y)

    got1 = round(grid_result.best_score_, 2)
    got2 = grid_result.best_estimator_.learning_rate
    got3 = grid_result.best_estimator_.epochs
    got4 = grid_result.best_estimator_.batch_size
    got5 = (grid_result.best_estimator_.config['layers'][1]['config']
            ['kernel_initializer']['config']['seed'])
    got6 = (grid_result.best_estimator_.config['layers'][2]['config']
            ['kernel_initializer']['config']['seed'])

    print(grid_result.best_score_)
    assert 0.68 <= got1 <= 0.74, got1
    assert got2 == 0.003, got2
    assert got3 == 60, got3
    assert got4 == 20, got4
    assert got5 == 999, got5
    assert got6 == 999, got6


def test_get_params_keras_g_regressor():
    config = train_model.get_config()
    regressor = KerasGRegressor(config, optimizer='sgd', loss='MSE')

    got = list(regressor.get_params().keys())
    got = [x for x in got if not x.startswith('layers') or x.endswith('seed')]

    expect = [
        'amsgrad', 'batch_size', 'beta', 'beta_1', 'beta_2',
        'callbacks', 'centered', 'config', 'epochs', 'epsilon',
        'initial_accumulator_value', 'l1_regularization_strength',
        'l2_regularization_strength',
        'l2_shrinkage_regularization_strength', 'learning_rate',
        'learning_rate_power', 'loss', 'loss_weights', 'metrics',
        'model_type', 'momentum', 'nesterov', 'optimizer', 'rho',
        'run_eagerly', 'seed', 'steps_per_epoch',
        'steps_per_execution', 'validation_split',
        'validation_steps', 'verbose',
        'layers_1_Dense__config__kernel_initializer__config__seed',
        'layers_2_Dense__config__kernel_initializer__config__seed']

    assert got == expect, got


def test_gridsearchcv_keras_g_regressor():
    train_model = Sequential()
    train_model.add(Dense(12, input_dim=8, activation='relu'))
    train_model.add(Dense(1))
    config = train_model.get_config()
    regressor = KerasGRegressor(config, optimizer='adam', metrics=[],
                                loss='mean_squared_error', seed=42,
                                verbose=0)

    param_grid = dict(
        epochs=[60],
        batch_size=[20],
        learning_rate=[0.002],
        layers_1_Dense__config__kernel_initializer__config__seed=[999],
        layers_2_Dense__config__kernel_initializer__config__seed=[999]
    )
    cv = KFold(n_splits=3)

    grid = GridSearchCV(regressor, param_grid, cv=cv, scoring='r2', refit=True)
    grid_result = grid.fit(X, y)

    print(grid_result.best_score_)
    got1 = round(grid_result.best_score_, 1)
    got2 = grid_result.best_estimator_.learning_rate
    got3 = grid_result.best_estimator_.epochs
    got4 = grid_result.best_estimator_.batch_size
    got5 = (grid_result.best_estimator_.config['layers']
            [1]['config']['kernel_initializer']['config']['seed'])
    got6 = (grid_result.best_estimator_.config['layers'][1]['config']
            ['kernel_initializer']['config']['seed'])

    assert -3. < got1 < -1., got1
    assert got2 == 0.002, got2
    assert got3 == 60, got3
    assert got4 == 20, got4
    assert got5 == 999, got5
    assert got6 == 999, got6


def test_check_params():
    fn = (Sequential.fit, Sequential.predict)
    params1 = dict(
        epochs=100,
        validation_split=0.2
    )
    params2 = dict(
        random_state=9999
    )
    try:
        check_params(params1, fn)
        got1 = True
    except ValueError:
        got1 = False
        pass

    try:
        check_params(params2, Sequential.fit)
        got2 = True
    except ValueError:
        got2 = False
        pass

    assert got1 is True, got1
    assert got2 is False, got2


def test_funtional_model_get_params():
    config = resnet_model.get_config()
    classifier = KerasGClassifier(config, model_type='functional',
                                  seed=0)

    params = classifier.get_params()
    got = {}
    for key, value in params.items():
        if key.startswith('layers_1_Conv2D__')\
            or (not key.endswith('config')
                and not key.startswith('layers')):
            got[key] = value
    expect = {
        'amsgrad': None,
        'batch_size': 32,
        'beta': None,
        'beta_1': None,
        'beta_2': None,
        'callbacks': None,
        'centered': None,
        'epochs': 1,
        'epsilon': None,
        'initial_accumulator_value': None,
        'l1_regularization_strength': None,
        'l2_regularization_strength': None,
        'l2_shrinkage_regularization_strength': None,
        'learning_rate': None,
        'learning_rate_power': None,
        'loss': None,
        'loss_weights': None,
        'metrics': [],
        'model_type': 'functional',
        'momentum': None,
        'nesterov': None,
        'optimizer': 'rmsprop',
        'rho': None,
        'run_eagerly': None,
        'seed': 0,
        'steps_per_epoch': None,
        'steps_per_execution': None,
        'validation_split': 0.1,
        'validation_steps': None,
        'verbose': 1,
        'layers_1_Conv2D__class_name': 'Conv2D',
        'layers_1_Conv2D__config': {
            'name': 'conv2d',
            'trainable': True,
            'dtype': 'float32',
            'filters': 32,
            'kernel_size': (3, 3),
            'strides': (1, 1),
            'padding': 'valid',
            'data_format': 'channels_last',
            'dilation_rate': (1, 1),
            'groups': 1,
            'activation': 'relu',
            'use_bias': True,
            'kernel_initializer': {
                'class_name': 'GlorotUniform',
                'config': {
                    'seed': None}},
            'bias_initializer': {
                'class_name': 'Zeros',
                'config': {}},
            'kernel_regularizer': None,
            'bias_regularizer': None,
            'activity_regularizer': None,
            'kernel_constraint': None,
            'bias_constraint': None},
        'layers_1_Conv2D__config__name': 'conv2d',
        'layers_1_Conv2D__config__trainable': True,
        'layers_1_Conv2D__config__dtype': 'float32',
        'layers_1_Conv2D__config__filters': 32,
        'layers_1_Conv2D__config__kernel_size': (3, 3),
        'layers_1_Conv2D__config__strides': (1, 1),
        'layers_1_Conv2D__config__padding': 'valid',
        'layers_1_Conv2D__config__data_format': 'channels_last',
        'layers_1_Conv2D__config__dilation_rate': (1, 1),
        'layers_1_Conv2D__config__groups': 1,
        'layers_1_Conv2D__config__activation': 'relu',
        'layers_1_Conv2D__config__use_bias': True,
        'layers_1_Conv2D__config__kernel_initializer': {
            'class_name': 'GlorotUniform',
            'config': {
                'seed': None}},
        'layers_1_Conv2D__config__kernel_initializer__class_name':
            'GlorotUniform',
        'layers_1_Conv2D__config__kernel_initializer__config': {
            'seed': None},
        'layers_1_Conv2D__config__kernel_initializer__config__seed': None,
        'layers_1_Conv2D__config__bias_initializer': {
            'class_name': 'Zeros',
            'config': {}},
        'layers_1_Conv2D__config__bias_initializer__class_name': 'Zeros',
        'layers_1_Conv2D__config__bias_initializer__config': {},
        'layers_1_Conv2D__config__kernel_regularizer': None,
        'layers_1_Conv2D__config__bias_regularizer': None,
        'layers_1_Conv2D__config__activity_regularizer': None,
        'layers_1_Conv2D__config__kernel_constraint': None,
        'layers_1_Conv2D__config__bias_constraint': None,
        'layers_1_Conv2D__name': 'conv2d',
        'layers_1_Conv2D__inbound_nodes': [[['img', 0, 0, {}]]]
    }

    assert got == expect, got


def test_set_params_functional_model():
    config = resnet_model.get_config()
    classifier = KerasGClassifier(config, model_type='functional')

    params = {
        'layers_1_Conv2D__config__kernel_initializer__config__seed': 9999,
        'layers_1_Conv2D__config__filters': 64,
        'learning_rate': 0.03,
        'epochs': 200
    }

    classifier.set_params(**params)

    got1 = (classifier.config['layers'][1]['config']
            ['kernel_initializer']['config']['seed'])
    got2 = classifier.config['layers'][1]['config']['filters']
    got3 = classifier.learning_rate
    got4 = classifier.epochs

    assert got1 == 9999, got1
    assert got2 == 64, got2
    assert got3 == 0.03, got3
    assert got4 == 200, got4


def test_to_json_keras_g_classifier():
    config = model.get_config()
    classifier = KerasGClassifier(config, model_type='sequential')

    got = classifier.to_json()

    with open('./tools/test-data/to_json.txt', 'r') as f:
        expect = f.read()
    expect = json.loads(expect)

    assert json.loads(got) == expect, got


def test_keras_model_to_json():
    with open('./tools/test-data/keras02.json', 'r') as f:
        model_json = json.load(f)

    if model_json['class_name'] == 'Sequential':
        model_type = 'sequential'
    elif model_json['class_name'] == 'Functional':
        model_type = 'functional'

    config = model_json.get('config')

    model = KerasGClassifier(config, model_type=model_type)

    got = model.to_json()  # json_string

    assert 4500 < len(got) < 5000, len(got)
    assert got.startswith('{"class_name": "Functional",'), got


def test_keras_model_load_and_save_weights():
    with open('./tools/test-data/keras_model_drosophila01.json', 'r') as f:
        model_json = json.load(f)

    config = model_json.get('config')
    if model_json['class_name'] == 'Sequential':
        model_type = 'sequential'
    else:
        model_type = 'functional'
    model = KerasGRegressor(config, model_type=model_type)

    model.load_weights('./tools/test-data/keras_model_drosophila_weights01.h5')

    _, tmp = tempfile.mkstemp()

    try:
        model.save_weights(tmp)

        got = os.path.getsize(tmp)
        expect = os.path.getsize(
            './tools/test-data/keras_model_drosophila_weights01.h5')

        assert abs(got - expect) < 40, got - expect
    finally:
        os.remove(tmp)


def test_keras_galaxy_model_callbacks():
    config = train_model.get_config()

    cbacks = [
        {'callback_selection':
            {'monitor': 'val_loss', 'min_delta': 0.001,
             'callback_type': 'ReduceLROnPlateau',
             'min_lr': 0.0, 'patience': 10, 'cooldown': 0,
             'mode': 'auto', 'factor': 0.2}},
        {'callback_selection':
            {'callback_type': 'TerminateOnNaN'}},
        {'callback_selection':
            {'callback_type': 'CSVLogger',
             'filename': './tests/log.cvs',
             'separator': '\t', 'append': True}},
        {'callback_selection':
            {'baseline': None, 'min_delta': 0.,
             'callback_type': 'EarlyStopping', 'patience': 10,
             'mode': 'auto', 'restore_best_weights': True,
             'monitor': 'val_loss'}},
        {'callback_selection':
            {'monitor': 'val_loss', 'save_best_only': True,
             'period': 1, 'save_weights_only': True,
             'filepath': './tests/weights.{epoch:02d}-{val_loss:.2f}.hdf5',
             'callback_type': 'ModelCheckpoint', 'mode': 'auto'}}]

    estimator = KerasGClassifier(config, optimizer='adam',
                                 loss='binary_crossentropy',
                                 metrics=[], batch_size=32,
                                 epochs=500, seed=42,
                                 callbacks=cbacks,
                                 verbose=0)

    scorer = SCORERS['accuracy']
    train, test = next(KFold(n_splits=5).split(X, y))

    new_params = {
        'layers_1_Dense__config__kernel_initializer__config__seed': 42,
        'layers_2_Dense__config__kernel_initializer__config__seed': 42
    }
    parameters = new_params
    fit_params = {'shuffle': False}

    got1 = _fit_and_score(estimator, X, y, scorer, train, test,
                          verbose=0, parameters=parameters,
                          fit_params=fit_params)

    print(got1['test_scores'])
    assert 0.68 <= round(got1['test_scores'], 2) <= 0.74, got1


def test_keras_galaxy_model_callbacks_girdisearch():

    config = train_model.get_config()
    cbacks = [
        {'callback_selection':
            {'monitor': 'val_loss', 'min_delta': 0.001,
             'callback_type': 'ReduceLROnPlateau',
             'min_lr': 0.0, 'patience': 10, 'cooldown': 0,
             'mode': 'auto', 'factor': 0.2}},
        {'callback_selection':
            {'callback_type': 'TerminateOnNaN'}},
        {'callback_selection':
            {'callback_type': 'CSVLogger',
             'filename': './tests/log.cvs',
             'separator': '\t', 'append': True}},
        {'callback_selection':
            {'baseline': None, 'min_delta': 0.,
             'callback_type': 'EarlyStopping', 'patience': 10,
             'mode': 'auto', 'restore_best_weights': True,
             'monitor': 'val_loss'}}]
    estimator = KerasGClassifier(config, optimizer='adam',
                                 loss='binary_crossentropy',
                                 metrics=[], batch_size=32,
                                 epochs=500, seed=42,
                                 callbacks=cbacks,
                                 verbose=0)

    scorer = SCORERS['balanced_accuracy']
    cv = KFold(n_splits=5)

    new_params = {
        'layers_1_Dense__config__kernel_initializer__config__seed': [42],
        'layers_2_Dense__config__kernel_initializer__config__seed': [42]
    }
    fit_params = {'shuffle': False}

    grid = GridSearchCV(estimator, param_grid=new_params, scoring=scorer,
                        cv=cv, n_jobs=2, refit=False, error_score='raise')

    grid.fit(X, y, **fit_params)

    got1 = grid.best_score_

    assert 0.60 <= round(got1, 2) <= 0.75, got1


def test_keras_fasta_batch_classifier():
    config = model.get_config()
    fasta_path = './tools/test-data/regulatory_mutations.fa'
    batch_generator = FastaDNABatchGenerator(fasta_path,
                                             seq_length=1000,
                                             seed=42)
    classifier = KerasGBatchClassifier(config, batch_generator,
                                       model_type='sequential',
                                       verbose=0)

    params = classifier.get_params()
    got = {key: value for key, value in params.items()
           if not key.startswith(('config', 'layers'))
           and not key.endswith('generator')}

    expect = {
        'amsgrad': None, 'batch_size': 32, 'beta': None,
        'beta_1': None, 'beta_2': None, 'callbacks': None,
        'centered': None, 'class_positive_factor': 1,
        'data_batch_generator__fasta_path':
            './tools/test-data/regulatory_mutations.fa',
        'data_batch_generator__seed': 42,
        'data_batch_generator__seq_length': 1000,
        'data_batch_generator__shuffle': True,
        'epochs': 1, 'epsilon': None,
        'initial_accumulator_value': None,
        'l1_regularization_strength': None,
        'l2_regularization_strength': None,
        'l2_shrinkage_regularization_strength': None,
        'learning_rate': None, 'learning_rate_power': None,
        'loss': 'binary_crossentropy', 'loss_weights': None,
        'metrics': [], 'model_type': 'sequential',
        'momentum': None, 'n_jobs': 1, 'nesterov': None,
        'optimizer': 'rmsprop', 'prediction_steps': None,
        'rho': None, 'run_eagerly': None, 'seed': None,
        'steps_per_epoch': None, 'steps_per_execution': None,
        'validation_split': 0., 'validation_steps': None,
        'verbose': 0
    }

    assert got == expect, got


def test_keras_fasta_protein_batch_classifier():

    inputs = keras.Input(shape=(500, 20), name='protein')
    x = layers.Conv1D(32, 3, activation='relu')(inputs)
    x = layers.Conv1D(64, 3, activation='relu')(x)
    block_1_output = layers.MaxPooling1D(3)(x)

    x = layers.Conv1D(64, 3, activation='relu', padding='same')(block_1_output)
    x = layers.Conv1D(64, 3, activation='relu', padding='same')(x)
    block_2_output = layers.add([x, block_1_output])

    x = layers.Conv1D(64, 3, activation='relu', padding='same')(block_2_output)
    x = layers.Conv1D(64, 3, activation='relu', padding='same')(x)
    block_3_output = layers.add([x, block_2_output])

    x = layers.Conv1D(64, 3, activation='relu')(block_3_output)
    x = layers.GlobalAveragePooling1D()(x)
    x = layers.Dense(256, activation='relu')(x)
    x = layers.Dropout(0.5)(x)
    outputs = layers.Dense(1, activation='softmax')(x)

    model = Model(inputs=inputs, outputs=outputs)

    config = model.get_config()
    fasta_path = "None"
    batch_generator = FastaProteinBatchGenerator(fasta_path,
                                                 seq_length=500,
                                                 seed=42)
    classifier = KerasGBatchClassifier(config, batch_generator,
                                       model_type='functional',
                                       batch_size=32,
                                       validation_split=0,
                                       epochs=3, seed=0,
                                       verbose=0)

    params = classifier.get_params()
    got = {}
    for key, value in params.items():
        if not key.startswith('layers') \
                and not key.startswith('config') \
                and not key.endswith('generator'):
            got[key] = value

    expect = {
        'amsgrad': None, 'batch_size': 32, 'beta': None,
        'beta_1': None, 'beta_2': None, 'callbacks': None,
        'centered': None, 'class_positive_factor': 1,
        'data_batch_generator__fasta_path': 'None',
        'data_batch_generator__seed': 42,
        'data_batch_generator__seq_length': 500,
        'data_batch_generator__shuffle': True, 'epochs': 3,
        'epsilon': None, 'initial_accumulator_value': None,
        'l1_regularization_strength': None,
        'l2_regularization_strength': None,
        'l2_shrinkage_regularization_strength': None,
        'learning_rate': None, 'learning_rate_power': None,
        'loss': 'binary_crossentropy', 'loss_weights': None,
        'metrics': [], 'model_type': 'functional', 'momentum': None,
        'n_jobs': 1, 'nesterov': None, 'optimizer': 'rmsprop',
        'prediction_steps': None, 'rho': None, 'run_eagerly': None,
        'seed': 0, 'steps_per_epoch': None,
        'steps_per_execution': None, 'validation_split': 0,
        'validation_steps': None, 'verbose': 0}
    assert got == expect, got

    cloned_clf = clone(classifier)
    new_params = {
        'data_batch_generator__fasta_path':
            './tools/test-data/uniprot_sprot_10000L.fasta'
    }
    cloned_clf.set_params(**new_params)

    # X = np.arange(560118)[:, np.newaxis]
    X1 = np.arange(1000)[:, np.newaxis]
    # y = np.random.randint(2, size=560118)
    y1 = np.random.randint(2, size=1000)
    cv = StratifiedShuffleSplit(n_splits=1, test_size=0.2, random_state=123)

    scoring = {
        'acc': SCORERS['accuracy'],
        'ba_acc': SCORERS['balanced_accuracy']
    }

    grid = GridSearchCV(cloned_clf, {}, cv=cv, scoring=scoring,
                        refit=False, error_score='raise')

    grid.fit(X1, y1)
    print(grid.cv_results_['mean_test_acc'])
    got = grid.cv_results_['mean_test_acc'].tolist()[0]
    assert 0.45 <= got <= 0.52, got


@nottest
def test_keras_genomic_intervals_batch_classifier():
    # selene case1 genome file, file not uploaded
    ref_genome_path = '~/projects/selene/manuscript/case1/data/'\
        'GRCh38_no_alt_analysis_set_GCA_000001405.15.fasta'
    intervals_path = './tools/test-data/hg38_TF_intervals_2000.txt'
    # selene case1 target bed file, file not uploaded
    target_path = '~/projects/selene/manuscript/case1/data/'\
        'GATA1_proery_bm.bed.gz'
    seed = 42
    random_state = 0

    generator = GenomicIntervalBatchGenerator(
        ref_genome_path=ref_genome_path,
        intervals_path=intervals_path,
        target_path=target_path,
        seed=seed,
        features=['Proery_BM|GATA1'],
        random_state=random_state
    )

    # DeepSea model
    model = Sequential()
    model.add(Conv1D(filters=320, kernel_size=8, input_shape=(1000, 4)))
    model.add(Activation('relu'))
    model.add(MaxPool1D(pool_size=4, strides=4))
    model.add(Dropout(0.2))
    model.add(Conv1D(filters=480, kernel_size=8))
    model.add(Activation('relu'))
    model.add(MaxPool1D(pool_size=4, strides=4))
    model.add(Dropout(0.2))
    model.add(Conv1D(filters=960, kernel_size=8))
    model.add(Activation('relu'))
    model.add(Dropout(0.5))
    model.add(Reshape((50880,)))
    model.add(Dense(1))
    model.add(Activation('relu'))
    model.add(Dense(1))
    model.add(Activation('sigmoid'))

    config = model.get_config()

    classifier = KerasGBatchClassifier(
        config, clone(generator), optimizer='adam',
        momentum=0.9, nesterov=True,
        batch_size=64, n_jobs=1, epochs=10,
        steps_per_epoch=20,
        prediction_steps=100,
        validation_split=0.1,
        class_positive_factor=3,
        metrics=['acc'])

    for k, v in classifier.get_params().items():
        if k.endswith('_seed') and v is None:
            classifier.set_params(**{k: 999})

    classifier1 = clone(classifier)

    intervals = pd.read_csv(intervals_path, sep='\t', header=None)
    n_samples = intervals.shape[0]
    X = np.arange(n_samples)[:, np.newaxis]

    cv = ShuffleSplit(1, test_size=0.2, random_state=123)
    scoring = 'balanced_accuracy'
    param_grid = {}

    setattr(_search, '_fit_and_score', _fit_and_score)
    GridSearchCV = getattr(_search, 'GridSearchCV')

    grid = GridSearchCV(classifier1, param_grid, scoring=scoring,
                        cv=cv, refit=False, error_score='raise',
                        n_jobs=1)
    y = None
    grid.fit(X, y, verbose=1)
    print(grid.cv_results_)


def test_meric_callback():
    mcb = MetricCallback()
    params = mcb.get_params()
    expect = {'scorer': 'roc_auc'}

    assert params == expect, params

    validation_data = (X, y)
    setattr(mcb, 'validation_data', validation_data)
    x_val, y_val = mcb.validation_data

    assert np.array_equal(x_val, X)
    assert np.array_equal(y_val, y)


@nottest
def test_predict_generator():
    ref_genome_path = '~/projects/selene/manuscript/case1/data/'\
        'GRCh38_no_alt_analysis_set_GCA_000001405.15.fasta'
    intervals_path = '~/projects/selene/manuscript/case1/data/'\
        'hg38_TF_intervals.txt'
    # selene case1 target bed file, file not uploaded
    target_path = '~/projects/selene/manuscript/case1/data/'\
        'GATA1_proery_bm.bed.gz'
    seed = 42
    random_state = 0

    generator = GenomicIntervalBatchGenerator(
        ref_genome_path=ref_genome_path,
        intervals_path=intervals_path,
        target_path=target_path,
        seed=seed,
        features=['Proery_BM|GATA1'],
        random_state=random_state
    )
    generator.set_processing_attrs()

    # DeepSea model
    model = Sequential()
    model.add(Conv1D(filters=320, kernel_size=8, input_shape=(1000, 4)))
    model.add(Activation('relu'))
    model.add(MaxPool1D(pool_size=4, strides=4))
    model.add(Dropout(0.2))
    model.add(Conv1D(filters=480, kernel_size=8))
    model.add(Activation('relu'))
    model.add(MaxPool1D(pool_size=4, strides=4))
    model.add(Dropout(0.2))
    model.add(Conv1D(filters=960, kernel_size=8))
    model.add(Activation('relu'))
    model.add(Dropout(0.5))
    model.add(Reshape((50880,)))
    model.add(Dense(1))
    model.add(Activation('sigmoid'))

    config = model.get_config()

    classifier = KerasGBatchClassifier(
        config, clone(generator), optimizer='sgd',
        momentum=0.9, nesterov=True,
        batch_size=64, n_jobs=4, epochs=3,
        steps_per_epoch=10,
        prediction_steps=10,
        class_positive_factor=3,
        validation_steps=10,
        validation_split=0.1,
        metrics=['acc', 'sparse_categorical_accuracy'])

    clf = clone(classifier)

    intervals = pd.read_csv(intervals_path, sep='\t', header=None)
    n_samples = intervals.shape[0]
    X = np.arange(n_samples)[:, np.newaxis]

    cv = ShuffleSplit(1, test_size=0.2, random_state=123)

    train_index, test_index = next(cv.split(X))
    X_train, X_test = X[train_index], X[test_index]

    clf.fit(X_train)

    pred_data_generator = clone(generator).flow(X_test, batch_size=64)

    preds, y_true = _predict_generator(clf.model_, pred_data_generator,
                                       steps=2)

    assert preds.shape == (128, 1), y_true.shape
    assert 0.30 < preds[0][0] < 0.40, preds[0][0]
    assert y_true.shape == (128, 1), y_true.shape
    assert np.sum(y_true) == 9, np.sum(y_true)

    # save_model and load_model
    _, tmp = tempfile.mkstemp()

    clf.save_model(tmp)

    with h5py.File(tmp, 'r') as h:
        assert len(h.keys()) == 4
        assert h['class_name'][()] == 'KerasGBatchClassifier'
        params = json.loads(h['params'][()].decode('utf8'))
        assert params.get('data_batch_generator', None) is None

    r_model = load_model(tmp)

    os.remove(tmp)

    pred_data_generator = clone(generator).flow(X_test, batch_size=64)
    preds_2, y_true_2 = _predict_generator(
        r_model.model_, pred_data_generator, steps=2)
    assert np.array_equal(preds, preds_2)
    assert np.array_equal(y_true, y_true_2)


@nottest
def test_multi_dimensional_output():

    (X_train, y_train), (X_test, y_test) = mnist.load_data()

    # training data has 60,000 samples, each 784 dimensional
    # testing data has 10,000 samples, each 784 dimensional
    X_train = X_train.reshape(60000, 784)
    y_train = y_train.reshape(60000,)
    X_test = X_test.reshape(10000, 784)
    y_test = y_test.reshape(10000,)

    # One hot encode the output. Output becomes 10 dimensional
    # One of the dimensions is 1, and all other are 0
    y_train = to_categorical(y_train)
    y_test = to_categorical(y_test)

    assert X_train.shape[0] == 60000
    assert X_train.shape[1] == 784
    assert X_test.shape[0] == 10000
    assert X_test.shape[1] == 784
    assert y_train.shape[0] == 60000
    assert y_train.shape[1] == 10
    assert y_test.shape[0] == 10000
    assert y_test.shape[1] == 10

    # Create model
    model = Sequential()

    # Add model layers
    # Reshape each sample (which is 784 dimensional) to
    # 28 by 28 by 1 (representing a 28 by 28 grayscale image)
    model.add(Reshape((28, 28, 1), input_shape=(784,)))
    model.add(Conv2D(64, kernel_size=3, activation='relu', padding='same'))
    model.add(MaxPooling2D((2, 2)))
    model.add(Conv2D(32, kernel_size=3, activation='relu', padding='same'))
    model.add(MaxPooling2D((2, 2)))
    model.add(Flatten())
    model.add(Dense(10, activation='softmax'))

    config = model.get_config()
    classifier = KerasGClassifier(config, optimizer='adam',
                                  loss='categorical_crossentropy',
                                  metrics=['accuracy'])
    classifier.fit(X_train, y_train)
    y_predict = classifier.predict(X_test)

    assert len(y_predict.shape) == 1
    assert y_predict.shape[0] == X_test.shape[0]
    assert y_predict.max() == 9
    assert y_predict.min() == 0

<<<<<<< HEAD

def test_model_save_and_load():
    df = pd.read_csv(
        './tools/test-data/pima-indians-diabetes.csv', sep=',')

    X = df.iloc[:, 0:8].values.astype(float)
    y = df.iloc[:, 8].values

    train_model = Sequential()
    train_model.add(Dense(12, input_dim=8, activation='relu'))
    train_model.add(Dense(1, activation='sigmoid'))

    config = train_model.get_config()

    clf = KerasGClassifier(config, loss='binary_crossentropy',
                           seed=42, batch_size=32)
    clf.fit(X, y, )

    _, tmp = tempfile.mkstemp()

    try:
        clf.save_model(tmp)

        with h5py.File(tmp, 'r') as h:
            assert set(h.keys()) == {'class_name', 'params',
                                     'weights', 'attributes'}, h.keys()
            assert h['class_name'][()] == 'KerasGClassifier'
            params = json.loads(h['params'][()].decode('utf8'))
            assert params['loss'] == 'binary_crossentropy'
            assert params['seed'] == 42

            model = load_model(h)
        assert hasattr(model, 'model_')
    finally:
        os.remove(tmp)

    np.array_equal(clf.predict(X), model.predict(X))
=======
    y_test_arg_max = np.argmax(y_test, axis=1)
    assert len(y_test_arg_max.shape) == 1
    assert y_test_arg_max.shape[0] == X_test.shape[0]

    axis_labels = list(set(y_test_arg_max))
    c_matrix = confusion_matrix(y_test_arg_max, y_predict)
    fig, ax = plt.subplots(figsize=(7, 7))
    im = plt.imshow(c_matrix, cmap='Greens')
    for i in range(len(c_matrix)):
        for j in range(len(c_matrix)):
            ax.text(j, i, c_matrix[i, j], ha="center", va="center", color="k")
    ax.set_ylabel('True class labels')
    ax.set_xlabel('Predicted class labels')
    ax.set_title('Confusion Matrix')
    ax.set_xticks(axis_labels)
    ax.set_yticks(axis_labels)
    fig.colorbar(im, ax=ax)
    fig.tight_layout()
    plt.savefig("ConfusionMatrix.png", dpi=125)
>>>>>>> a8561b4e
<|MERGE_RESOLUTION|>--- conflicted
+++ resolved
@@ -1,11 +1,7 @@
 import glob
 import h5py
 import json
-<<<<<<< HEAD
-=======
-import keras
 import matplotlib.pyplot as plt
->>>>>>> a8561b4e
 import numpy as np
 import os
 import pandas as pd
@@ -1229,45 +1225,6 @@
     assert y_predict.max() == 9
     assert y_predict.min() == 0
 
-<<<<<<< HEAD
-
-def test_model_save_and_load():
-    df = pd.read_csv(
-        './tools/test-data/pima-indians-diabetes.csv', sep=',')
-
-    X = df.iloc[:, 0:8].values.astype(float)
-    y = df.iloc[:, 8].values
-
-    train_model = Sequential()
-    train_model.add(Dense(12, input_dim=8, activation='relu'))
-    train_model.add(Dense(1, activation='sigmoid'))
-
-    config = train_model.get_config()
-
-    clf = KerasGClassifier(config, loss='binary_crossentropy',
-                           seed=42, batch_size=32)
-    clf.fit(X, y, )
-
-    _, tmp = tempfile.mkstemp()
-
-    try:
-        clf.save_model(tmp)
-
-        with h5py.File(tmp, 'r') as h:
-            assert set(h.keys()) == {'class_name', 'params',
-                                     'weights', 'attributes'}, h.keys()
-            assert h['class_name'][()] == 'KerasGClassifier'
-            params = json.loads(h['params'][()].decode('utf8'))
-            assert params['loss'] == 'binary_crossentropy'
-            assert params['seed'] == 42
-
-            model = load_model(h)
-        assert hasattr(model, 'model_')
-    finally:
-        os.remove(tmp)
-
-    np.array_equal(clf.predict(X), model.predict(X))
-=======
     y_test_arg_max = np.argmax(y_test, axis=1)
     assert len(y_test_arg_max.shape) == 1
     assert y_test_arg_max.shape[0] == X_test.shape[0]
@@ -1287,4 +1244,41 @@
     fig.colorbar(im, ax=ax)
     fig.tight_layout()
     plt.savefig("ConfusionMatrix.png", dpi=125)
->>>>>>> a8561b4e
+
+
+def test_model_save_and_load():
+    df = pd.read_csv(
+        './tools/test-data/pima-indians-diabetes.csv', sep=',')
+
+    X = df.iloc[:, 0:8].values.astype(float)
+    y = df.iloc[:, 8].values
+
+    train_model = Sequential()
+    train_model.add(Dense(12, input_dim=8, activation='relu'))
+    train_model.add(Dense(1, activation='sigmoid'))
+
+    config = train_model.get_config()
+
+    clf = KerasGClassifier(config, loss='binary_crossentropy',
+                           seed=42, batch_size=32)
+    clf.fit(X, y, )
+
+    _, tmp = tempfile.mkstemp()
+
+    try:
+        clf.save_model(tmp)
+
+        with h5py.File(tmp, 'r') as h:
+            assert set(h.keys()) == {'class_name', 'params',
+                                     'weights', 'attributes'}, h.keys()
+            assert h['class_name'][()] == 'KerasGClassifier'
+            params = json.loads(h['params'][()].decode('utf8'))
+            assert params['loss'] == 'binary_crossentropy'
+            assert params['seed'] == 42
+
+            model = load_model(h)
+        assert hasattr(model, 'model_')
+    finally:
+        os.remove(tmp)
+
+    np.array_equal(clf.predict(X), model.predict(X))