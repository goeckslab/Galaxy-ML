import ast
import json
import imblearn
import numpy as np
import os
import pandas
import pickle
import re
import scipy
import sklearn
import skrebate
import sys
import warnings
import xgboost

from collections import Counter
from asteval import Interpreter, make_symbol_table
from imblearn import under_sampling, over_sampling, combine
from imblearn.pipeline import Pipeline as imbPipeline
from scipy.io import mmread
from sklearn import (
    cluster, compose, decomposition, ensemble, feature_extraction,
    feature_selection, gaussian_process, kernel_approximation, metrics,
    model_selection, naive_bayes, neighbors, pipeline, preprocessing,
    svm, linear_model, tree, discriminant_analysis)

try:
    import mlxtend
    from mlxtend import regressor, classifier
except ImportError as e:
    print(e)
    pass

try:
    IRAPSClassifier
except NameError:
    try:
        from iraps_classifier import (
            IRAPSCore, IRAPSClassifier, BinarizeTargetClassifier,
            BinarizeTargetRegressor, binarize_auc_scorer,
            binarize_average_precision_scorer)
    except ImportError:
        pass

try:
    OrderedKFold
except NameError:
    try:
        from model_validations import OrderedKFold, RepeatedOrderedKFold
    except ImportError as e:
        print(e)
        pass

try:
    DyRFECV
except NameError:
    # feature_selectors is required to use `utils`
    try:
        from feature_selectors import (DyRFE, DyRFECV,
                                       check_feature_importances)
    except ImportError as e:
        print(e)
        pass

try:
    Z_RandomOverSampler
except NameError:
    try:
        from preprocessors import Z_RandomOverSampler
    except ImportError:
        pass

try:
    KerasGClassifier
except NameError:
    try:
        from keras_galaxy_models import (KerasGClassifier, KerasGRegressor,
                                         SearchParam)
    except ImportError as e:
        print(e)
        pass

# handle pickle white list file
try:
    WL_FILE  # global white list file from tools
except NameError:
    WL_FILE = os.path.join(os.path.dirname(__file__), 'pk_whitelist.json')

N_JOBS = int(os.environ.get('GALAXY_SLOTS', 1))


class SafePickler(pickle.Unpickler, object):
    """
    Used to safely deserialize scikit-learn model objects
    Usage:
        eg.: SafePickler.load(pickled_file_object)
    """
    def __init__(self, file):
        super(SafePickler, self).__init__(file)
        # load global white list
        with open(WL_FILE, 'r') as f:
            self.pk_whitelist = json.load(f)

    def find_class(self, module, name):
        """ override """
        pk_whitelist = self.pk_whitelist

        # custom estimators
        if module in ['__main__', 'keras_galaxy_models',
                      'feature_selectors', 'preprocessors',
                      'iraps_classifier', 'model_validations']:
            custom_classes = {
                'IRAPSCore': IRAPSCore,
                'IRAPSClassifier': IRAPSClassifier,
                'BinarizeTargetClassifier': BinarizeTargetClassifier,
                'BinarizeTargetRegressor': BinarizeTargetRegressor,
                'OrderedKFold': OrderedKFold,
                'RepeatedOrderedKFold': RepeatedOrderedKFold,
                'Z_RandomOverSampler': Z_RandomOverSampler,
                'DyRFECV': DyRFECV,
                'DyRFE': DyRFE,
                'KerasGClassifier': KerasGClassifier,
                'KerasGRegressor': KerasGRegressor
            }
            return custom_classes[name]

        bad_names = (
            'and', 'as', 'assert', 'break', 'class', 'continue',
            'def', 'del', 'elif', 'else', 'except', 'exec',
            'finally', 'for', 'from', 'global', 'if', 'import',
            'in', 'is', 'lambda', 'not', 'or', 'pass', 'print',
            'raise', 'return', 'try', 'system', 'while', 'with',
            'True', 'False', 'None', 'eval', 'execfile', '__import__',
            '__package__', '__subclasses__', '__bases__', '__globals__',
            '__code__', '__closure__', '__func__', '__self__', '__module__',
            '__dict__', '__class__', '__call__', '__get__',
            '__getattribute__', '__subclasshook__', '__new__',
            '__init__', 'func_globals', 'func_code', 'func_closure',
            'im_class', 'im_func', 'im_self', 'gi_code', 'gi_frame',
            '__asteval__', 'f_locals', '__mro__')

        good_names = ['copy_reg._reconstructor', '__builtin__.object',
                      '__builtin__.bytearray', 'builtins.object',
                      'builtins.bytearray']

        if re.match(r'^[a-zA-Z_][a-zA-Z0-9_]*$', name):
            fullname = module + '.' + name
            if (fullname in good_names)\
                or ((module.startswith(('sklearn.', 'xgboost.', 'skrebate.',
                                        'imblearn.', 'mlxtend.', 'numpy.'))
                     or module == 'numpy')
                    and (name not in bad_names)):
                # TODO: replace with a whitelist checker
                if fullname not in (pk_whitelist['SK_NAMES'] +
                                    pk_whitelist['SKR_NAMES'] +
                                    pk_whitelist['XGB_NAMES'] +
                                    pk_whitelist['NUMPY_NAMES'] +
                                    pk_whitelist['IMBLEARN_NAMES'] +
                                    pk_whitelist['MLXTEND_NAMES'] +
                                    good_names):
                    print("Warning: global %s is not in pickler whitelist "
                          "yet and will loss support soon. Contact tool "
                          "author or leave a message at github.com" % fullname)
                mod = sys.modules[module]
                return getattr(mod, name)

        raise pickle.UnpicklingError("global '%s' is forbidden" % fullname)


def load_model(file):
    return SafePickler(file).load()


def read_columns(f, c=None, c_option='by_index_number',
                 return_df=False, **args):
    data = pandas.read_csv(f, **args)
    if c_option == 'by_index_number':
        cols = list(map(lambda x: x - 1, c))
        data = data.iloc[:, cols]
    if c_option == 'all_but_by_index_number':
        cols = list(map(lambda x: x - 1, c))
        data.drop(data.columns[cols], axis=1, inplace=True)
    if c_option == 'by_header_name':
        cols = [e.strip() for e in c.split(',')]
        data = data[cols]
    if c_option == 'all_but_by_header_name':
        cols = [e.strip() for e in c.split(',')]
        data.drop(cols, axis=1, inplace=True)
    y = data.values
    if return_df:
        return y, data
    else:
        return y


# generate an instance for one of sklearn.feature_selection classes
def feature_selector(inputs):
    selector = inputs['selected_algorithm']
    if selector != 'DyRFECV':
        selector = getattr(sklearn.feature_selection, selector)
    options = inputs['options']

    if inputs['selected_algorithm'] == 'SelectFromModel':
        if not options['threshold'] or options['threshold'] == 'None':
            options['threshold'] = None
        else:
            try:
                options['threshold'] = float(options['threshold'])
            except ValueError:
                pass
        if inputs['model_inputter']['input_mode'] == 'prefitted':
            model_file = inputs['model_inputter']['fitted_estimator']
            with open(model_file, 'rb') as model_handler:
                fitted_estimator = load_model(model_handler)
            new_selector = selector(fitted_estimator, prefit=True, **options)
        else:
            estimator_json = inputs['model_inputter']['estimator_selector']
            estimator = get_estimator(estimator_json)
            estimator = check_feature_importances(estimator)
            new_selector = selector(estimator, **options)

    elif inputs['selected_algorithm'] == 'RFE':
        step = options.get('step', None)
        if step and step >= 1.0:
            options['step'] = int(step)
        estimator = get_estimator(inputs["estimator_selector"])
        estimator = check_feature_importances(estimator)
        new_selector = selector(estimator, **options)

    elif inputs['selected_algorithm'] == 'RFECV':
        options['scoring'] = get_scoring(options['scoring'])
        options['n_jobs'] = N_JOBS
        splitter, groups = get_cv(options.pop('cv_selector'))
        if groups is None:
            options['cv'] = splitter
        else:
            options['cv'] = list(splitter.split(X, y, groups=groups))
        step = options.get('step', None)
        if step and step >= 1.0:
            options['step'] = int(step)
        estimator = get_estimator(inputs['estimator_selector'])
        estimator = check_feature_importances(estimator)
        new_selector = selector(estimator, **options)

    elif inputs['selected_algorithm'] == 'DyRFECV':
        options['scoring'] = get_scoring(options['scoring'])
        options['n_jobs'] = N_JOBS
        splitter, groups = get_cv(options.pop('cv_selector'))
        if groups is None:
            options['cv'] = splitter
        else:
            options['cv'] = list(splitter.split(X, y, groups=groups))
        step = options.get('step')
        if not step or step == 'None':
            step = None
        else:
            step = ast.literal_eval(step)
        options['step'] = step
        estimator = get_estimator(inputs["estimator_selector"])
        estimator = check_feature_importances(estimator)
        new_selector = DyRFECV(estimator, **options)

    elif inputs['selected_algorithm'] == 'VarianceThreshold':
        new_selector = selector(**options)

    else:
        score_func = inputs['score_func']
        score_func = getattr(sklearn.feature_selection, score_func)
        new_selector = selector(score_func, **options)

    return new_selector


def get_X_y(params, file1, file2):
    input_type = (params['selected_tasks']['selected_algorithms']
                  ['input_options']['selected_input'])
    if input_type == 'tabular':
        header = 'infer' if (params['selected_tasks']['selected_algorithms']
                             ['input_options']['header1']) else None
        column_option = (params['selected_tasks']['selected_algorithms']
                         ['input_options']['column_selector_options_1']
                         ['selected_column_selector_option'])
        if column_option in ['by_index_number', 'all_but_by_index_number',
                             'by_header_name', 'all_but_by_header_name']:
            c = (params['selected_tasks']['selected_algorithms']
                 ['input_options']['column_selector_options_1']['col1'])
        else:
            c = None
        X = read_columns(
            file1,
            c=c,
            c_option=column_option,
            sep='\t',
            header=header,
            parse_dates=True).astype(float)
    else:
        X = mmread(file1)

    header = 'infer' if (params['selected_tasks']['selected_algorithms']
                         ['input_options']['header2']) else None
    column_option = (params['selected_tasks']['selected_algorithms']
                     ['input_options']['column_selector_options_2']
                     ['selected_column_selector_option2'])
    if column_option in ['by_index_number', 'all_but_by_index_number',
                         'by_header_name', 'all_but_by_header_name']:
        c = (params['selected_tasks']['selected_algorithms']
             ['input_options']['column_selector_options_2']['col2'])
    else:
        c = None
    y = read_columns(
        file2,
        c=c,
        c_option=column_option,
        sep='\t',
        header=header,
        parse_dates=True)
    y = y.ravel()

    return X, y


class SafeEval(Interpreter):

    def __init__(self, load_scipy=False, load_numpy=False,
                 load_estimators=False):

        # File opening and other unneeded functions could be dropped
        unwanted = ['open', 'type', 'dir', 'id', 'str', 'repr']

        # Allowed symbol table. Add more if needed.
        new_syms = {
            'np_arange': getattr(np, 'arange'),
            'ensemble_ExtraTreesClassifier':
                getattr(ensemble, 'ExtraTreesClassifier')
        }

        syms = make_symbol_table(use_numpy=False, **new_syms)

        if load_scipy:
            scipy_distributions = scipy.stats.distributions.__dict__
            for k, v in scipy_distributions.items():
                if isinstance(v, (scipy.stats.rv_continuous,
                                  scipy.stats.rv_discrete)):
                    syms['scipy_stats_' + k] = v

        if load_numpy:
            from_numpy_random = [
                'beta', 'binomial', 'bytes', 'chisquare', 'choice',
                'dirichlet', 'division', 'exponential', 'f', 'gamma',
                'geometric', 'gumbel', 'hypergeometric', 'laplace',
                'logistic', 'lognormal', 'logseries', 'mtrand',
                'multinomial', 'multivariate_normal', 'negative_binomial',
                'noncentral_chisquare', 'noncentral_f', 'normal', 'pareto',
                'permutation', 'poisson', 'power', 'rand', 'randint',
                'randn', 'random', 'random_integers', 'random_sample',
                'ranf', 'rayleigh', 'sample', 'seed', 'set_state',
                'shuffle', 'standard_cauchy', 'standard_exponential',
                'standard_gamma', 'standard_normal', 'standard_t',
                'triangular', 'uniform', 'vonmises', 'wald', 'weibull', 'zipf']
            for f in from_numpy_random:
                syms['np_random_' + f] = getattr(np.random, f)

        if load_estimators:
            estimator_table = {
                'sklearn_svm': getattr(sklearn, 'svm'),
                'sklearn_tree': getattr(sklearn, 'tree'),
                'sklearn_ensemble': getattr(sklearn, 'ensemble'),
                'sklearn_neighbors': getattr(sklearn, 'neighbors'),
                'sklearn_naive_bayes': getattr(sklearn, 'naive_bayes'),
                'sklearn_linear_model': getattr(sklearn, 'linear_model'),
                'sklearn_cluster': getattr(sklearn, 'cluster'),
                'sklearn_decomposition': getattr(sklearn, 'decomposition'),
                'sklearn_preprocessing': getattr(sklearn, 'preprocessing'),
                'sklearn_feature_selection':
                    getattr(sklearn, 'feature_selection'),
                'sklearn_kernel_approximation':
                    getattr(sklearn, 'kernel_approximation'),
                'skrebate_ReliefF': getattr(skrebate, 'ReliefF'),
                'skrebate_SURF': getattr(skrebate, 'SURF'),
                'skrebate_SURFstar': getattr(skrebate, 'SURFstar'),
                'skrebate_MultiSURF': getattr(skrebate, 'MultiSURF'),
                'skrebate_MultiSURFstar': getattr(skrebate, 'MultiSURFstar'),
                'skrebate_TuRF': getattr(skrebate, 'TuRF'),
                'xgboost_XGBClassifier': getattr(xgboost, 'XGBClassifier'),
                'xgboost_XGBRegressor': getattr(xgboost, 'XGBRegressor'),
                'imblearn_over_sampling': getattr(imblearn, 'over_sampling'),
                'imblearn_combine': getattr(imblearn, 'combine')
            }
            syms.update(estimator_table)

        for key in unwanted:
            syms.pop(key, None)

        super(SafeEval, self).__init__(
            symtable=syms, use_numpy=False, minimal=False,
            no_if=True, no_for=True, no_while=True, no_try=True,
            no_functiondef=True, no_ifexp=True, no_listcomp=False,
            no_augassign=False, no_assert=True, no_delete=True,
            no_raise=True, no_print=True)


def get_estimator(estimator_json):

    estimator_module = estimator_json['selected_module']

    if estimator_module == 'custom_estimator':
        c_estimator = estimator_json['c_estimator']
        with open(c_estimator, 'rb') as model_handler:
            new_model = load_model(model_handler)
        return new_model

    if estimator_module == "binarize_target":
        wrapped_estimator = estimator_json['wrapped_estimator']
        with open(wrapped_estimator, 'rb') as model_handler:
            wrapped_estimator = load_model(model_handler)
        options = {}
        if estimator_json['z_score'] is not None:
            options['z_score'] = estimator_json['z_score']
        if estimator_json['value'] is not None:
            options['value'] = estimator_json['value']
        options['less_is_positive'] = estimator_json['less_is_positive']
        if estimator_json['clf_or_regr'] == 'BinarizeTargetClassifier':
            return BinarizeTargetClassifier(wrapped_estimator, **options)
        else:
            return BinarizeTargetRegressor(wrapped_estimator, **options)

    estimator_cls = estimator_json['selected_estimator']

    if estimator_module == 'xgboost':
        klass = getattr(xgboost, estimator_cls)
    else:
        module = getattr(sklearn, estimator_module)
        klass = getattr(module, estimator_cls)

    estimator = klass()

    estimator_params = estimator_json['text_params'].strip()
    if estimator_params != '':
        try:
            safe_eval = SafeEval()
            params = safe_eval('dict(' + estimator_params + ')')
        except ValueError:
            sys.exit("Unsupported parameter input: `%s`" % estimator_params)
        estimator.set_params(**params)
    if 'n_jobs' in estimator.get_params():
        estimator.set_params(n_jobs=N_JOBS)

    return estimator


def get_cv(cv_json):
    """
    cv_json:
        e.g.:
            {
                'selected_cv': 'StratifiedKFold',
                'n_splits': 3,
                'shuffle': True,
                'random_state': 0
            }
    """
    cv = cv_json.pop('selected_cv')
    if cv == 'default':
        return cv_json['n_splits'], None

    groups = cv_json.pop('groups_selector', None)
    if groups is not None:
        infile_g = groups['infile_g']
        header = 'infer' if groups['header_g'] else None
        column_option = (groups['column_selector_options_g']
                         ['selected_column_selector_option_g'])
        if column_option in ['by_index_number', 'all_but_by_index_number',
                             'by_header_name', 'all_but_by_header_name']:
            c = groups['column_selector_options_g']['col_g']
        else:
            c = None
        groups = read_columns(
                infile_g,
                c=c,
                c_option=column_option,
                sep='\t',
                header=header,
                parse_dates=True)
        groups = groups.ravel()

    for k, v in cv_json.items():
        if v == '':
            cv_json[k] = None

    test_fold = cv_json.get('test_fold', None)
    if test_fold:
        if test_fold.startswith('__ob__'):
            test_fold = test_fold[6:]
        if test_fold.endswith('__cb__'):
            test_fold = test_fold[:-6]
        cv_json['test_fold'] = [int(x.strip()) for x in test_fold.split(',')]

    test_size = cv_json.get('test_size', None)
    if test_size and test_size > 1.0:
        cv_json['test_size'] = int(test_size)

    if cv == 'OrderedKFold':
        cv_class = OrderedKFold
    elif cv == 'RepeatedOrderedKFold':
        cv_class = RepeatedOrderedKFold
    else:
        cv_class = getattr(model_selection, cv)
    splitter = cv_class(**cv_json)

    return splitter, groups


# needed when sklearn < v0.20
def balanced_accuracy_score(y_true, y_pred):
    C = metrics.confusion_matrix(y_true, y_pred)
    with np.errstate(divide='ignore', invalid='ignore'):
        per_class = np.diag(C) / C.sum(axis=1)
    if np.any(np.isnan(per_class)):
        warnings.warn('y_pred contains classes not in y_true')
        per_class = per_class[~np.isnan(per_class)]
    score = np.mean(per_class)
    return score


def get_scoring(scoring_json):

    if scoring_json['primary_scoring'] == 'default':
        return None

    my_scorers = metrics.SCORERS
    my_scorers['binarize_auc_scorer'] = binarize_auc_scorer
    my_scorers['binarize_average_precision_scorer'] =\
        binarize_average_precision_scorer
    if 'balanced_accuracy' not in my_scorers:
        my_scorers['balanced_accuracy'] =\
            metrics.make_scorer(balanced_accuracy_score)

    if scoring_json['secondary_scoring'] != 'None'\
            and scoring_json['secondary_scoring'] !=\
            scoring_json['primary_scoring']:
        return_scoring = {}
        primary_scoring = scoring_json['primary_scoring']
        return_scoring[primary_scoring] = my_scorers[primary_scoring]
        for scorer in scoring_json['secondary_scoring'].split(','):
            if scorer != scoring_json['primary_scoring']:
                return_scoring[scorer] = my_scorers[scorer]
        return return_scoring

    return my_scorers[scoring_json['primary_scoring']]


def get_search_params(estimator):
<<<<<<< HEAD
    res = estimator.get_params()
    params = [SearchParam(k, v) for k, v in res.items()]
    params = sorted(params, key=lambda x: (x.sort_depth, x.s_param))
=======
    """Format the output of `estimator.get_params()`
    """
    params = estimator.get_params()
>>>>>>> 921657e5
    results = []
    for param in params:
        # params below won't be shown for search in the searchcv tool
        # And show partial `repr` for values which are dictionary,
        # especially useful for keras models
        k, v = param.s_param, param.value
        keywords = ('n_jobs', 'pre_dispatch', 'memory', 'steps', 'nthread',
                    'verbose', 'name')
        if k.endswith(keywords):
            results.append(['*', k, k+": "+repr(v)])
        elif type(v) is dict:
            results.append(['@', k, k+": "+repr(v)[:100]])
        else:
            results.append(['@', k, k+": "+repr(v)])
    results.append(
        ["", "Note:",
         "@, params eligible for search in searchcv tool."])

    return results<|MERGE_RESOLUTION|>--- conflicted
+++ resolved
@@ -550,15 +550,12 @@
 
 
 def get_search_params(estimator):
-<<<<<<< HEAD
+    """Format the output of `estimator.get_params()`
+    """
     res = estimator.get_params()
     params = [SearchParam(k, v) for k, v in res.items()]
     params = sorted(params, key=lambda x: (x.sort_depth, x.s_param))
-=======
-    """Format the output of `estimator.get_params()`
-    """
-    params = estimator.get_params()
->>>>>>> 921657e5
+
     results = []
     for param in params:
         # params below won't be shown for search in the searchcv tool
