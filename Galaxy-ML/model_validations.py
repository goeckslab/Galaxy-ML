--- conflicted
+++ resolved
@@ -15,16 +15,8 @@
 
 from itertools import chain
 from math import ceil, floor
-<<<<<<< HEAD
-<<<<<<< HEAD
-from nose.tools import nottest
-=======
->>>>>>> master
-from sklearn.model_selection import GroupShuffleSplit, ShuffleSplit, StratifiedShuffleSplit
-=======
 from sklearn.model_selection import (GroupShuffleSplit, ShuffleSplit,
                                      StratifiedShuffleSplit)
->>>>>>> 9e5b7978
 from sklearn.model_selection._split import _BaseKFold, _RepeatedSplits
 from sklearn.utils import check_random_state, indexable, safe_indexing
 from sklearn.utils.validation import _num_samples, check_array
